import torch
import torch.nn.functional as F
from torch import nn
from .metric_model import MetricModel
from core.utils import accuracy
from qpth.qp import QPFunction
import cv2
<<<<<<< HEAD
import numpy as np
from concurrent.futures import ThreadPoolExecutor
=======
import time


def timeit(name):
    def decorator(func):
        def wrapper(*args, **kwargs):
            if torch.cuda.is_available():
                torch.cuda.synchronize()
            start = time.perf_counter()
            result = func(*args, **kwargs)
            if torch.cuda.is_available():
                torch.cuda.synchronize()
            end = time.perf_counter()
            print(f"{name} time: {(end - start) * 1000:.2f}ms")
            return result

        return wrapper

    return decorator

>>>>>>> e0ffde87



class EMDSolver(nn.Module):
    """EMD solver基类"""

    def __init__(self):
        super().__init__()

    def forward(self, distance_matrix, weight1, weight2):
        raise NotImplementedError


<<<<<<< HEAD
=======
import numpy as np
from concurrent.futures import ThreadPoolExecutor


>>>>>>> e0ffde87
class OpenCVSolver(EMDSolver):
    """OpenCV EMD solver实现"""

    def __init__(self, num_workers=4, chunk_size=256):
        super().__init__()
        self.num_workers = num_workers
        self.chunk_size = chunk_size
        self.thread_pool = ThreadPoolExecutor(max_workers=num_workers)
        self.cpu_buffers = None

    def forward(self, distance_matrix, weight1, weight2):
        """并行处理多个EMD问题
        Args:
            distance_matrix: [batch_size, 1, N, N]
            weight1: [batch_size, 1, N]
            weight2: [batch_size, 1, N]
        Returns:
            torch.Tensor: [batch_size, N, N] flow矩阵
        """
        batch_size = distance_matrix.shape[0]
        N = distance_matrix.shape[-1]

        # 去除扩展的维度并预处理数据
        distance_matrix = distance_matrix.squeeze(1)  # [batch_size, N, N]
        weight1 = weight1.squeeze(1)  # [batch_size, N]
        weight2 = weight2.squeeze(1)  # [batch_size, N]

        # 在GPU上进行权重预处理
        weight1 = F.relu(weight1) + 1e-5
        weight2 = F.relu(weight2) + 1e-5

        weight1 = weight1 * (N / weight1.sum(dim=1, keepdim=True))
        weight2 = weight2 * (N / weight2.sum(dim=1, keepdim=True))

        # 转换为NumPy数组，一次性完成数据传输
        distance_matrix_np = distance_matrix.detach().cpu().numpy()
        weight1_np = weight1.detach().cpu().numpy()
        weight2_np = weight2.detach().cpu().numpy()

        # 准备输出数组
        flows = np.zeros((batch_size, N, N), dtype=np.float32)

        # 将数据分成小批次并行处理
        futures = []
        for start_idx in range(0, batch_size, self.chunk_size):
            end_idx = min(start_idx + self.chunk_size, batch_size)
            future = self.thread_pool.submit(
                self._process_chunk,
                start_idx,
                end_idx,
                distance_matrix_np[start_idx:end_idx],
                weight1_np[start_idx:end_idx],
                weight2_np[start_idx:end_idx],
                flows[start_idx:end_idx]
            )
            futures.append(future)

        # 等待所有计算完成
        for future in futures:
            future.result()

        # 一次性将结果转回GPU
        return torch.from_numpy(flows).cuda()

    def _process_chunk(self, start_idx, end_idx, cost_matrices, weights1, weights2, out_flows):
        """处理一个批次的EMD计算"""
        for i in range(end_idx - start_idx):
            weight1 = weights1[i].reshape(-1, 1)
            weight2 = weights2[i].reshape(-1, 1)
            cost_matrix = cost_matrices[i]

            try:
                _, _, flow = cv2.EMD(
                    weight1,
                    weight2,
                    cv2.DIST_USER,
                    cost_matrix
                )
                out_flows[i] = flow
            except Exception as e:
                print(f"Error processing EMD at index {start_idx + i}: {e}")
                # 发生错误时使用零矩阵作为fallback
                out_flows[i] = np.zeros_like(cost_matrix)

    def __del__(self):
        """清理资源"""
        if hasattr(self, 'thread_pool'):
            self.thread_pool.shutdown()


def split_batch(tensor, chunk_size):
    """将batch切分成更小的chunks"""
    return torch.split(tensor, chunk_size)


class QPTHSolver(EMDSolver):
    """QPTH EMD solver实现"""

    def __init__(self, form='QP', l2_strength=0.0001):
        super().__init__()
        self.form = form
        self.l2_strength = l2_strength

    def forward(self, distance_matrix, weight1, weight2):
        """批量处理EMD问题
        Args:
            distance_matrix: [batch_size, 1, N, N]  # [750, 1, 14, 14]
            weight1: [batch_size, 1, N]  # [750, 1, 14]
            weight2: [batch_size, 1, N]  # [750, 1, 14]
        Returns:
            torch.Tensor: [batch_size, N, N] flow矩阵
        """
        batch_size = distance_matrix.shape[0]
        N = distance_matrix.shape[2]

        # 去除扩展的维度
        distance_matrix = distance_matrix.squeeze(1)  # [batch_size, N, N]
        weight1 = weight1.squeeze(1)  # [batch_size, N]
        weight2 = weight2.squeeze(1)  # [batch_size, N]

        # 权重归一化
        weight1 = (weight1 * N) / weight1.sum(1, keepdim=True)
        weight2 = (weight2 * N) / weight2.sum(1, keepdim=True)

        # 构建QP问题
        Q, p = self._build_qp_input(distance_matrix, batch_size, N)
        flow = self._qp_solve(Q, p, weight1, weight2)

        return flow.view(batch_size, N, N)

    def _qp_solve(self, Q, p, weight1, weight2):
        """求解QP问题

        Args:
            Q: [batch_size, num_vars, num_vars] 二次项矩阵
            p: [batch_size, num_vars] 一次项系数
            weight1: [batch_size, num_node] 源权重
            weight2: [batch_size, num_node] 目标权重

        Returns:
            torch.Tensor: [batch_size, num_node, num_node] 最优流矩阵
        """
        nbatch = Q.shape[0]
        nelement_distmatrix = Q.shape[1]
        nelement_weight1 = weight1.shape[1]
        nelement_weight2 = weight2.shape[1]

        # 构建不等式约束 G*x <= h
        # 1. xij >= 0
        G_1 = -torch.eye(nelement_distmatrix).double().cuda().unsqueeze(0).repeat(nbatch, 1, 1)

        # 2. sum_j(xij) <= si, sum_i(xij) <= dj
        G_2 = torch.zeros([nbatch, nelement_weight1 + nelement_weight2, nelement_distmatrix]).double().cuda()
        for i in range(nelement_weight1):
            G_2[:, i, nelement_weight2 * i:nelement_weight2 * (i + 1)] = 1
        for j in range(nelement_weight2):
            G_2[:, nelement_weight1 + j, j::nelement_weight2] = 1

        G = torch.cat((G_1, G_2), 1)
        h_1 = torch.zeros(nbatch, nelement_distmatrix).double().cuda()
        h_2 = torch.cat([weight1, weight2], 1).double()
        h = torch.cat((h_1, h_2), 1)

        # 构建等式约束 A*x = b
        # sum_ij(x_ij) = min(sum(si), sum(dj))
        A = torch.ones(nbatch, 1, nelement_distmatrix).double().cuda()
        b = torch.min(torch.sum(weight1, 1), torch.sum(weight2, 1)).unsqueeze(1).double()

        # 求解QP问题
        flow = QPFunction(verbose=-1)(Q, p, G, h, A, b)

        # 重塑flow矩阵
        flow = flow.view(nbatch, nelement_weight1, nelement_weight2)

        return flow


class EMDLayer(nn.Module):
    """EMD计算层"""

    def __init__(self, temperature=12.5, solver='opencv', form='QP', l2_strength=0.0001):
        super().__init__()
        self.temperature = temperature

        if solver == 'opencv':
            self.solver = OpenCVSolver()
        else:
            self.solver = QPTHSolver(form, l2_strength)

    def forward(self, similarity_map, weight_1, weight_2):
        """计算EMD距离 - 并行版本
        Args:
            similarity_map: [episode_size, num_query, way_num, N, N]
            weight_1: [episode_size, num_query, way_num, N]
            weight_2: [episode_size, way_num, num_query, N]
        Returns:
            torch.Tensor: [episode_size, num_query, way_num]
        """
        # 1. 获取维度信息
        episode_size, num_query, way_num, N, _ = similarity_map.shape
        # 2. 重塑输入以进行并行计算
        similarity_map = similarity_map.view(-1, N, N)  # [episode_size*num_query*way_num, N, N]
        weight_1 = weight_1.view(-1, N)  # [episode_size*num_query*way_num, N]
        weight_2 = weight_2.transpose(1, 2).contiguous().view(-1, N)  # [episode_size*num_query*way_num, N]

        # 3. 并行计算EMD
        cost_matrix = 1 - similarity_map
        flow = self.solver(cost_matrix,
                           weight_1,
                           weight_2)  # [episode_size*num_query*way_num, N, N]

        # 4. 计算得分并重塑
        scores = (flow * similarity_map).sum((-1, -2))  # [episode_size*num_query*way_num]
        scores = scores.view(episode_size, num_query, way_num)  # [episode_size, num_query, way_num]

        return scores * (self.temperature / N)


class SimilarityLayer(nn.Module):
    def __init__(self, metric='cosine', norm='center'):
        super().__init__()
        self.metric = metric
        self.norm = norm
<<<<<<< HEAD
        
=======

>>>>>>> e0ffde87
    def forward(self, proto, query):
        """计算特征相似度 - 并行版本
        Args:
            proto: [episode_size, way_num, C, 1, N]
            query: [episode_size, query_num*way_num, C, 1, N]
        Returns:
            torch.Tensor: [episode_size, num_query, way_num, N, N]
        """
        # 1. 获取维度信息
        episode_size, way_num, C, _, N = proto.shape
        num_query = query.shape[1]

        # 2. 去除多余维度并重塑
        proto = proto.squeeze(3)  # [episode_size, way_num, C, N]
        query = query.squeeze(3)  # [episode_size, query_num*way_num, C, N]

        # 3. 重塑维度用于并行计算
        proto = proto.unsqueeze(2).expand(-1, -1, num_query, -1, -1)  # [episode_size, way_num, num_query, C, N]
        query = query.view(episode_size, num_query, 1, C, N).expand(-1, -1, way_num, -1,
                                                                    -1)  # [episode_size, num_query, way_num, C, N]

        # 4. 计算相似度
        if self.metric == 'cosine':
            proto = proto.permute(0, 2, 1, 4, 3)  # [episode_size, num_query, way_num, N, C]
            query = query.permute(0, 1, 2, 4, 3)  # [episode_size, num_query, way_num, N, C]
            similarity_map = torch.matmul(proto, query.transpose(-1, -2))  # [episode_size, num_query, way_num, N, N]
            norm_proto = torch.norm(proto, p=2, dim=-1, keepdim=True)
            norm_query = torch.norm(query, p=2, dim=-1, keepdim=True)
            similarity_map = similarity_map / (norm_proto * norm_query.transpose(-1, -2) + 1e-8)

        elif self.metric == 'l2':
            proto = proto.unsqueeze(4)  # [episode_size, num_query, way_num, N, 1, C]
            query = query.unsqueeze(3)  # [episode_size, num_query, way_num, 1, N, C]

            similarity_map = 1 - (proto - query).pow(2).sum(-1)  # [episode_size, num_query, way_num, N, N]

        return similarity_map

    def normalize_feature(self, x):
        """特征归一化"""
        if self.norm == 'center':
            x = x - x.mean(1).unsqueeze(1)
        return x

    def get_weight_vector(self, A, B):
        """计算权重向量"""
        episode_size = A.shape[0]
        combinations = []

        for i in range(episode_size):
            cur_A = A[i]  # [num_query*way_num, C, N]
            cur_B = B[i]  # [way_num, C, N]

            M = cur_A.shape[0]
            N = cur_B.shape[0]

            cur_B = F.adaptive_avg_pool2d(cur_B, [1, 1])
            cur_B = cur_B.repeat(1, 1, cur_A.shape[2], cur_A.shape[3])

            cur_A = cur_A.unsqueeze(1)
            cur_B = cur_B.unsqueeze(0)

            cur_A = cur_A.repeat(1, N, 1, 1, 1)
            cur_B = cur_B.repeat(M, 1, 1, 1, 1)

            cur_combination = (cur_A * cur_B).sum(2)
            cur_combination = cur_combination.view(M, N, -1)
            cur_combination = F.relu(cur_combination) + 1e-3

            combinations.append(cur_combination)

        combination = torch.stack(combinations)  # [episode_size, M, N, -1]
        return combination


class FeatureExtractor(nn.Module):
    def __init__(self, patch_ratio=2.0, feature_mode='fcn',
                 feature_pyramid=None, patch_list='2,3', num_patch=25):
        super().__init__()
        self.feature_mode = feature_mode
        self.patch_ratio = patch_ratio
        self.feature_pyramid = [int(s) for s in feature_pyramid.split(',')] if feature_pyramid else None
        self.patch_list = [int(s) for s in patch_list.split(',')]
        self.num_patch = num_patch

    def forward(self, x):
        """特征提取转换

        Args:
            x (torch.Tensor): [batch_size, channel, height, width] 输入特征

        Returns:
            torch.Tensor: 转换后的特征,根据mode不同输出形状不同:
                - fcn: [batch_size, channel, 1, num_points]
                - grid: [batch_size, num_patch, channel]
                - sampling: [batch_size, num_patch, channel]
        """
        if self.feature_mode == 'fcn':
            return self.feature_pyramid_transform(x)
        elif self.feature_mode == 'grid':
            return self.grid_transform(x)
        return self.sampling_transform(x)

    def feature_pyramid_transform(self, x):
        """特征金字塔变换

        Args:
            x (torch.Tensor): [batch_size, channel, height, width] 输入特征

        Returns:
            torch.Tensor: [batch_size, channel, 1, total_points] 金字塔特征
        """
        feature_list = []
        # 构建多尺度特征金字塔
        for size in self.feature_pyramid:
            feature_list.append(
                F.adaptive_avg_pool2d(x, size).view(
                    x.shape[0], x.shape[1], 1, -1
                )
            )
        # 添加原始特征
        feature_list.append(x.view(x.shape[0], x.shape[1], 1, -1))
        # 拼接所有尺度特征
        out = torch.cat(feature_list, dim=-1)
        return out

    def grid_transform(self, x):
        """网格采样变换

        Args:
            x (torch.Tensor): [batch_size, channel, height, width] 输入特征

        Returns:
            torch.Tensor: [batch_size, num_patch, channel] 网格特征
        """
        patch_list = []
        for grid_size in self.patch_list:
            # 计算网格大小
            stride = x.shape[-1] // grid_size
            patch_size = int(stride * self.patch_ratio)

            # 提取网格patch
            for i in range(grid_size):
                for j in range(grid_size):
                    start_x = min(stride * i, x.shape[-2] - patch_size)
                    start_y = min(stride * j, x.shape[-1] - patch_size)
                    patch = x[:, :,
                            start_x:start_x + patch_size,
                            start_y:start_y + patch_size]
                    patch = F.adaptive_avg_pool2d(patch, 1)
                    patch_list.append(patch)

        patches = torch.cat(patch_list, dim=-1)
        patches = patches.squeeze(-2)
        patches = patches.permute(0, 2, 1)
        return patches

    def sampling_transform(self, x):
        """随机采样变换

        Args:
            x (torch.Tensor): [batch_size, channel, height, width] 输入特征

        Returns:
            torch.Tensor: [batch_size, num_patch, channel] 采样特征
        """
        batch_size = x.shape[0]

        # 随机采样位置
        feat_h, feat_w = x.shape[-2:]
        pos_h = torch.randint(0, feat_h - 1, (batch_size, self.num_patch)).cuda()
        pos_w = torch.randint(0, feat_w - 1, (batch_size, self.num_patch)).cuda()
<<<<<<< HEAD
        
=======

>>>>>>> e0ffde87
        patches = []
        for i in range(batch_size):
            # 提取每个位置的特征
            patch = x[i, :, pos_h[i], pos_w[i]]  # [channel, num_patch]
            patches.append(patch.t())  # [num_patch, channel]

        patches = torch.stack(patches)
        return patches


class SFCLayer(nn.Module):
    def __init__(self, hdim, way_num, shot_num, sfc_lr=0.1,
                 sfc_update_step=100, sfc_bs=4, sfc_wd=0):
        super().__init__()
        self.hdim = hdim
        self.way_num = way_num
        self.shot_num = shot_num
        self.lr = sfc_lr
        self.update_step = sfc_update_step
        self.batch_size = sfc_bs
        self.weight_decay = sfc_wd
        self.similarity_layer = SimilarityLayer(metric='cosine', norm='center')
        self.emd_layer = EMDLayer(temperature=12.5, solver='opencv')

    def forward(self, support_feat):
        """SFC微调
        Args:
            support_feat: [episode_size, way_num, C, 1, N]
        Returns:
            torch.Tensor: [episode_size, way_num, C, 1, N]
        """
        episode_size = support_feat.shape[0]
        protos = []
        for i in range(episode_size):
            # 1. 重塑support_feat维度以匹配源码
            cur_support = support_feat[i]  # [5, 640, 1, 14]
            cur_support = cur_support.expand(self.shot_num, -1, -1, -1, -1)  # [shot_num, 5, 640, 1, 14]
            cur_support = cur_support.transpose(0, 1)  # [5, shot_num, 640, 1, 14]
            C = cur_support.shape[2]  # 获取通道数
            N = cur_support.shape[-1]  # 获取最后一个维度
            cur_support = cur_support.reshape(self.way_num * self.shot_num, C, 1, N)  # [5*shot_num, 640, 1, 14]

            # 2. 初始化原型
            proto = cur_support.view(self.shot_num, self.way_num, self.hdim, 1, -1).mean(dim=0)  # [5, 640, 1, 14]
            proto = proto.clone().detach()
            proto = nn.Parameter(proto, requires_grad=True)  # 设置requires_grad=True

            # 3. 优化器设置
            optimizer = torch.optim.SGD([proto], lr=self.lr, momentum=0.9, dampening=0.9,
                                        weight_decay=self.weight_decay)

            # 4. 训练标签
            label_shot = torch.arange(self.way_num).repeat(self.shot_num).cuda()  # [5*shot_num]

            # 5. 微调过程 - 移除proto.train()
            with torch.enable_grad():  # 确保梯度计算
                for _ in range(self.update_step):
                    rand_id = torch.randperm(self.way_num * self.shot_num).cuda()
                    for j in range(0, self.way_num * self.shot_num, self.batch_size):
                        selected_id = rand_id[j: min(j + self.batch_size, self.way_num * self.shot_num)]
                        batch_shot = cur_support.reshape(self.way_num * self.shot_num, -1, 1, N)[selected_id]
                        batch_label = label_shot[selected_id]  # [bs]

                        optimizer.zero_grad()
                        logits = self.get_logits(proto,
                                                 batch_shot)  # proto: [way_num, C, 1, N], batch_shot: [bs, C, 1, N]
                        loss = F.cross_entropy(logits, batch_label)
                        loss.backward()
                        optimizer.step()
            protos.append(proto.detach())

        # 6. 恢复维度
        return torch.stack(protos)  # [episode_size, way_num, C, 1, N]

    def get_logits(self, proto, query):
        """计算分类得分
        Args:
            proto: [way_num, C, 1, N]  # [5, 640, 1, 14]
            query: [bs, C, 1, N]  # [bs, 640, 1, 14]
        Returns:
            torch.Tensor: [bs, way_num] 分类得分
        """
        # 使用已经定义好的similarity_layer
        similarity_map = self.similarity_layer(proto.unsqueeze(0), query.unsqueeze(0))
        weight_1 = self.similarity_layer.get_weight_vector(query.unsqueeze(0), proto.unsqueeze(0))
        weight_2 = self.similarity_layer.get_weight_vector(proto.unsqueeze(0), query.unsqueeze(0))

        # 使用已经定义好的emd_layer
        logits = self.emd_layer(similarity_map, weight_1, weight_2)
        return logits.squeeze(0)  # [bs, way_num]


class DeepEMD(MetricModel):
    def __init__(self, hdim, temperature=12.5, **kwargs):
        super().__init__(**kwargs)
        self.hdim = hdim
        self.temperature = temperature

        # 1. FeatureExtractor参数
        feature_kwargs = {
            'feature_mode': kwargs.get('feature_mode', 'fcn'),
            'patch_ratio': kwargs.get('patch_ratio', 2.0),
            'feature_pyramid': kwargs.get('feature_pyramid', None),
            'patch_list': kwargs.get('patch_list', '2,3'),
            'num_patch': kwargs.get('num_patch', 25)
        }

        # 2. EMDLayer参数
        emd_kwargs = {
            'temperature': temperature,
            'solver': kwargs.get('solver', 'opencv'),
            'form': kwargs.get('form', 'QP'),
            'l2_strength': kwargs.get('l2_strength', 0.0001)
        }

        # 3. SimilarityLayer参数
        sim_kwargs = {
            'metric': kwargs.get('metric', 'cosine'),
            'norm': kwargs.get('norm', 'center')
        }

        # 4. SFCLayer参数
        sfc_kwargs = {
            'hdim': hdim,
            'way_num': self.way_num,
            'shot_num': self.shot_num,
            'sfc_lr': kwargs.get('sfc_lr', 0.1),
            'sfc_update_step': kwargs.get('sfc_update_step', 100),
            'sfc_bs': kwargs.get('sfc_bs', 4),
            'sfc_wd': kwargs.get('sfc_wd', 0)
        }

        # 初始化各个模块
        self.feature_extractor = FeatureExtractor(**feature_kwargs)
        self.emd_layer = EMDLayer(**emd_kwargs)
        self.similarity_layer = SimilarityLayer(**sim_kwargs)
        self.sfc_layer = SFCLayer(**sfc_kwargs)

        self.loss_func = nn.CrossEntropyLoss()

    def _reorder_samples(self, data):
        """公共的重排函数"""
        reordered_idx = []
        samples_per_class = self.shot_num + self.query_num
        for i in range(samples_per_class):
            for j in range(self.way_num):
                idx = j * samples_per_class + i
                reordered_idx.append(idx)
        return data[reordered_idx]

    def _split_by_episode(self, features, mode):
        episode_size = features.size(0) // (self.way_num * (self.shot_num + self.query_num))
        
        # 生成正确顺序的标签
        labels_per_episode = []
        for i in range(self.shot_num + self.query_num):
            for j in range(self.way_num):
                labels_per_episode.append(j)
        
        local_labels = torch.tensor(labels_per_episode, device=self.device)
        local_labels = local_labels.repeat(episode_size)
        
        if mode == 2:
            b, c, h, w = features.shape
            
            # 关键修改：正确重组特征
            features = features.view(episode_size, -1, c, h, w)  # [episode_size, way*(shot+query), c, h, w]
            
            # 分离support和query特征
            support_features = features[:, :self.way_num*self.shot_num]
            query_features = features[:, self.way_num*self.shot_num:]
            
            # Reshape support特征为[episode_size, way_num * shot_num, c, h, w]
            support_features = support_features.contiguous()
            
            # Reshape query特征为[episode_size, way_num * query_num, c, h, w]
            query_features = query_features.contiguous()
            
            # 分离标签
            local_labels = local_labels.view(episode_size, -1)
            support_target = local_labels[:, :self.way_num*self.shot_num]
            query_target = local_labels[:, self.way_num*self.shot_num:]
            
        return support_features, query_features, support_target, query_target

    def set_forward(self, batch):
        image = batch[0]
        image = image.to(self.device)
        episode_size = image.size(0) // (self.way_num * (self.shot_num + self.query_num))
        
        # 重排数据
        image = self._reorder_samples(image)
        
        feat = self.emb_func(image)
        if len(feat.shape) == 2:
            B, C = feat.shape
            feat = feat.view(B, C, 1, 1)
        elif len(feat.shape) == 3:
            B, C, N = feat.shape
            feat = feat.view(B, C, int(N ** 0.5), int(N ** 0.5))

        feat = self.feature_extractor(feat)
        support_feat, query_feat, support_target, query_target = self._split_by_episode(feat, mode=2)
        
        # 2. SFC微调(仅在测试时使用)
        if not self.training and self.shot_num > 1:
            support_feat = self.sfc_layer(support_feat)

        # 3. EMD计算
        similarity_map = self.similarity_layer(support_feat, query_feat)
        weight_1 = self.similarity_layer.get_weight_vector(query_feat, support_feat)
        weight_2 = self.similarity_layer.get_weight_vector(support_feat, query_feat)
        logits = self.emd_layer(similarity_map, weight_1, weight_2)

        # 4. 重塑输出
        logits = logits.reshape(episode_size, self.way_num * self.query_num, self.way_num)
        logits = logits.reshape(-1, self.way_num)  # 展平所有episode的结果
        acc = accuracy(logits, query_target.reshape(-1))
        return logits, acc

    def set_forward_loss(self, batch):
        image = batch[0]
        image = image.to(self.device)
        episode_size = image.size(0) // (self.way_num * (self.shot_num + self.query_num))

        image = self._reorder_samples(image)
        
        feat = self.emb_func(image)
        if len(feat.shape) == 2:
            B, C = feat.shape
            feat = feat.view(B, C, 1, 1)
        elif len(feat.shape) == 3:
            B, C, N = feat.shape
            feat = feat.view(B, C, int(N ** 0.5), int(N ** 0.5))

        feat = self.feature_extractor(feat)
        support_feat, query_feat, support_target, query_target = self._split_by_episode(feat, mode=2)

        # EMD计算
        similarity_map = self.similarity_layer(support_feat, query_feat)
        
        weight_1 = self.similarity_layer.get_weight_vector(query_feat, support_feat)
        weight_2 = self.similarity_layer.get_weight_vector(support_feat, query_feat)
<<<<<<< HEAD
=======
        
        logits = self.emd_layer(similarity_map, weight_1, weight_2)
>>>>>>> e0ffde87
        
        logits = self.emd_layer(similarity_map, weight_1, weight_2)
        logits = logits.reshape(episode_size, self.way_num * self.query_num, self.way_num)
        logits = logits.reshape(-1, self.way_num)
        loss = self.loss_func(logits, query_target.reshape(-1))
        acc = accuracy(logits, query_target.reshape(-1))

        return logits, acc, loss<|MERGE_RESOLUTION|>--- conflicted
+++ resolved
@@ -5,31 +5,8 @@
 from core.utils import accuracy
 from qpth.qp import QPFunction
 import cv2
-<<<<<<< HEAD
 import numpy as np
 from concurrent.futures import ThreadPoolExecutor
-=======
-import time
-
-
-def timeit(name):
-    def decorator(func):
-        def wrapper(*args, **kwargs):
-            if torch.cuda.is_available():
-                torch.cuda.synchronize()
-            start = time.perf_counter()
-            result = func(*args, **kwargs)
-            if torch.cuda.is_available():
-                torch.cuda.synchronize()
-            end = time.perf_counter()
-            print(f"{name} time: {(end - start) * 1000:.2f}ms")
-            return result
-
-        return wrapper
-
-    return decorator
-
->>>>>>> e0ffde87
 
 
 
@@ -43,13 +20,6 @@
         raise NotImplementedError
 
 
-<<<<<<< HEAD
-=======
-import numpy as np
-from concurrent.futures import ThreadPoolExecutor
-
-
->>>>>>> e0ffde87
 class OpenCVSolver(EMDSolver):
     """OpenCV EMD solver实现"""
 
@@ -273,11 +243,7 @@
         super().__init__()
         self.metric = metric
         self.norm = norm
-<<<<<<< HEAD
-        
-=======
-
->>>>>>> e0ffde87
+        
     def forward(self, proto, query):
         """计算特征相似度 - 并行版本
         Args:
@@ -450,11 +416,7 @@
         feat_h, feat_w = x.shape[-2:]
         pos_h = torch.randint(0, feat_h - 1, (batch_size, self.num_patch)).cuda()
         pos_w = torch.randint(0, feat_w - 1, (batch_size, self.num_patch)).cuda()
-<<<<<<< HEAD
-        
-=======
-
->>>>>>> e0ffde87
+        
         patches = []
         for i in range(batch_size):
             # 提取每个位置的特征
@@ -698,11 +660,6 @@
         
         weight_1 = self.similarity_layer.get_weight_vector(query_feat, support_feat)
         weight_2 = self.similarity_layer.get_weight_vector(support_feat, query_feat)
-<<<<<<< HEAD
-=======
-        
-        logits = self.emd_layer(similarity_map, weight_1, weight_2)
->>>>>>> e0ffde87
         
         logits = self.emd_layer(similarity_map, weight_1, weight_2)
         logits = logits.reshape(episode_size, self.way_num * self.query_num, self.way_num)
